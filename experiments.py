import os
<<<<<<< HEAD
from loguru import logger
=======
from pathlib import Path
>>>>>>> 52923234

from experiments.taming import main as taming_main
from experiments.scaling_small import main as scaling_small_main
from experiments.scaling_large import main as scaling_large_main
from experiments.utils import figures_path, checkpoints_path

if __name__ == "__main__":
<<<<<<< HEAD
    logger.info("Welcome to ...")

    logger.debug("Create paths for checkpoints and figures")
    checkpoints_path().mkdir(exist_ok=True)
    figures_path().mkdir(exist_ok=True)

    logger.debug("Run experiments")
    scaling_small_main(logger=logger)

    if not os.getenv("CI"):
        # Large scale experiments require in particular a Mosek license
        # Hence we do not perform them on a GitHub CI server
        scaling_large_main(logger=logger)
        taming_main(logger=logger)
=======
    Path("checkpoints").mkdir(exist_ok=True)
    Path("figures").mkdir(exist_ok=True)
    scaling_small_main()
    if not os.getenv("CI"):
        scaling_large_main()
        taming_main()
>>>>>>> 52923234
<|MERGE_RESOLUTION|>--- conflicted
+++ resolved
@@ -1,9 +1,6 @@
 import os
-<<<<<<< HEAD
 from loguru import logger
-=======
-from pathlib import Path
->>>>>>> 52923234
+
 
 from experiments.taming import main as taming_main
 from experiments.scaling_small import main as scaling_small_main
@@ -11,7 +8,6 @@
 from experiments.utils import figures_path, checkpoints_path
 
 if __name__ == "__main__":
-<<<<<<< HEAD
     logger.info("Welcome to ...")
 
     logger.debug("Create paths for checkpoints and figures")
@@ -25,12 +21,4 @@
         # Large scale experiments require in particular a Mosek license
         # Hence we do not perform them on a GitHub CI server
         scaling_large_main(logger=logger)
-        taming_main(logger=logger)
-=======
-    Path("checkpoints").mkdir(exist_ok=True)
-    Path("figures").mkdir(exist_ok=True)
-    scaling_small_main()
-    if not os.getenv("CI"):
-        scaling_large_main()
-        taming_main()
->>>>>>> 52923234
+        taming_main(logger=logger)