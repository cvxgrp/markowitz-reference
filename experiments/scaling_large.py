--- conflicted
+++ resolved
@@ -8,15 +8,10 @@
 from experiments.utils import generate_random_inputs
 
 
-<<<<<<< HEAD
 def main(logger=None):
     logger = logger or loguru.logger
+    fitting = True
 
-    fitting = False
-=======
-def main():
-    fitting = True
->>>>>>> f65a347f
     scenarios = get_scenarios(fitting=fitting)
     res = []
     for n_assets, n_factors in scenarios:
