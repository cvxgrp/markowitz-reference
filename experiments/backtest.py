--- conflicted
+++ resolved
@@ -5,22 +5,12 @@
 import os
 from pathlib import Path
 import pickle
-<<<<<<< HEAD
-import sys
-import numpy as np
-import cvxpy as cp
-import pandas as pd
-
-# hack to allow importing from parent directory without having a package
-sys.path.append(str(Path(__file__).parent.parent))
-=======
 import time
 from typing import Callable
 import numpy as np
 import cvxpy as cp
 import pandas as pd
 from experiments.utils import synthetic_returns
->>>>>>> c5a986cd
 
 
 def data_folder():
@@ -31,19 +21,16 @@
 def load_data() -> tuple[pd.DataFrame, pd.DataFrame, pd.DataFrame, pd.DataFrame]:
     prices = pd.read_csv(data_folder() / "prices.csv", index_col=0, parse_dates=True)
     spread = pd.read_csv(data_folder() / "spreads.csv", index_col=0, parse_dates=True)
-<<<<<<< HEAD
     volume = (
         pd.read_csv(data_folder() / "volumes_shares.csv", index_col=0, parse_dates=True)
         * prices
     )
-=======
->>>>>>> c5a986cd
     rf = pd.read_csv(data_folder() / "rf.csv", index_col=0, parse_dates=True).iloc[:, 0]
     if os.getenv("CI"):
         prices = prices.tail(2000)
         spread = spread.tail(2000)
         rf = rf.tail(2000)
-    return prices, spread, rf
+    return prices, spread, rf, volume
 
 
 @dataclass
@@ -67,11 +54,6 @@
         return self.prices.shape[1]
 
 
-<<<<<<< HEAD
-def run_backtest():
-    # TODO: add back Philipps code
-    pass
-=======
 def run_backtest(
     strategy: Callable, risk_target: float, verbose: bool = False
 ) -> BacktestResult:
@@ -81,7 +63,7 @@
     weights and then execute the trades at time t.
     """
 
-    prices, spread, rf = load_data()
+    prices, spread, rf, _ = load_data()
     training_length = 1250
     prices, spread, rf = (
         prices.iloc[training_length:],
@@ -175,7 +157,6 @@
     )
 
     return BacktestResult(post_trade_cash, post_trade_quantities, risk_target, timings)
->>>>>>> c5a986cd
 
 
 def create_orders(w, quantities, cash, latest_prices) -> np.array:
