import os
from pathlib import Path
import os

import numpy as np
import cvxpy as cp
import pandas as pd


__folder = Path(__file__).parent


def checkpoints_path():
    return __folder.parent / "checkpoints"


def figures_path():
    return __folder.parent / "figures"


def data_path():
    return __folder.parent / "data"


def synthetic_returns(
    prices: pd.DataFrame, information_ratio: float, forward_smoothing: int
) -> pd.DataFrame:
    """
    prices: a DataFrame of prices
    information_ratio: the desired information ratio of the synthetic returns
    smoothing_len: the length of the smoothing window for the synthetic returns
    seed: random seed for reproducibility

    returns: a DataFrame of "synthetic return predictions" computed as
    alpha*(returns+noise), where alpha=var_r / (var_r + var_eps); this is the
    coefficient that minimize the variance of the prediction error under the
    above model.
    """
    rng = np.random.default_rng(1)

    returns = prices.pct_change()
    returns = returns.rolling(forward_smoothing).mean().shift(-(forward_smoothing - 1))
    var_r = returns.var()

    alpha = information_ratio**2
    var_eps = var_r * (1 - alpha) / alpha
    noise = rng.normal(0, np.sqrt(var_eps), size=returns.shape)
    synthetic_returns = alpha * (returns + noise)

    return synthetic_returns


def generate_random_inputs(
    n_assets: int, n_factors: int
) -> tuple[np.ndarray, np.ndarray, np.ndarray]:
    rng = np.random.default_rng(1)
    mean = rng.normal(0, 0.05, size=n_assets)

    A = rng.uniform(-1, 1, size=(n_factors, n_factors))
    covariance = A @ A.T

    loadings = rng.normal(0, 1, size=(n_assets, n_factors))

    return mean, loadings, covariance


def get_solver():
<<<<<<< HEAD
    # check environment variable if in a GitHub action
    if os.environ.get("CI"):
=======
    if os.getenv("CI"):
>>>>>>> 2bc17b68
        return cp.CLARABEL

    return cp.MOSEK if cp.MOSEK in cp.installed_solvers() else cp.CLARABEL


if __name__ == "__main__":
    prices = pd.read_csv(data_path() / "prices.csv", index_col=0, parse_dates=True)
    synthetic_returns = synthetic_returns(
        prices, information_ratio=0.15, forward_smoothing=5
    )
    returns = prices.pct_change()
    print(
        (
            np.sign(synthetic_returns - returns.mean())
            == np.sign(returns - returns.mean())
        )
        .mean(axis=0)
        .describe()
    )<|MERGE_RESOLUTION|>--- conflicted
+++ resolved
@@ -65,12 +65,7 @@
 
 
 def get_solver():
-<<<<<<< HEAD
-    # check environment variable if in a GitHub action
-    if os.environ.get("CI"):
-=======
     if os.getenv("CI"):
->>>>>>> 2bc17b68
         return cp.CLARABEL
 
     return cp.MOSEK if cp.MOSEK in cp.installed_solvers() else cp.CLARABEL
