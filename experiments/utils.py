--- conflicted
+++ resolved
@@ -3,14 +3,7 @@
 
 
 def synthetic_returns(
-<<<<<<< HEAD
-    prices: pd.DataFrame,
-    information_ratio: float,
-    smoothing_len: int = 5,
-    seed: int = 0,
-=======
     prices: pd.DataFrame, information_ratio: float, forward_smoothing: int
->>>>>>> b5670a5c
 ) -> pd.DataFrame:
     """
     prices: a DataFrame of prices
@@ -23,24 +16,10 @@
     coefficient that minimize the variance of the prediction error under the
     above model.
     """
-<<<<<<< HEAD
-    np.random.seed(seed)
-
-    returns = prices.pct_change()
-
-    returns = returns.shift(-smoothing_len + 1)
-    returns = pd.concat([returns.iloc[: smoothing_len - 1], returns])
-    index_new = returns.index.tolist()
-    index_new[: smoothing_len - 1] = [i for i in range(smoothing_len - 1)]
-    returns.index = index_new
-    returns = returns.rolling(smoothing_len).mean()
-
-=======
     np.random.default_rng(1)
 
     returns = prices.pct_change()
     returns = returns.rolling(forward_smoothing).mean().shift(-(forward_smoothing - 1))
->>>>>>> b5670a5c
     var_r = returns.var()
 
     alpha = information_ratio**2
@@ -48,13 +27,6 @@
     noise = np.random.normal(0, np.sqrt(var_eps), size=returns.shape)
     synthetic_returns = alpha * (returns + noise)
 
-<<<<<<< HEAD
-    return synthetic_returns.ffill().dropna()
-
-
-def initialize_markowitz():
-    pass
-=======
     return synthetic_returns
 
 
@@ -71,5 +43,4 @@
         )
         .mean(axis=0)
         .describe()
-    )
->>>>>>> b5670a5c
+    )