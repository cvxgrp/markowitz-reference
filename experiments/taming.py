--- conflicted
+++ resolved
@@ -3,24 +3,16 @@
 import pandas as pd
 import cvxpy as cp
 from backtest import BacktestResult, OptimizationInput, run_backtest
-<<<<<<< HEAD
-from markowitz import Parameters
-=======
 from markowitz import Data, Parameters
->>>>>>> 70ec947d
 import matplotlib.pyplot as plt
 
 
 def unconstrained_markowitz(inputs: OptimizationInput) -> np.ndarray:
     """Compute the unconstrained Markowitz portfolio weights."""
     n_assets = inputs.prices.shape[1]
-    # mu, Sigma = ewma_mean_covariance(inputs.prices)
-
-<<<<<<< HEAD
+
     mu, Sigma = inputs.mean.values, inputs.covariance.values
 
-=======
->>>>>>> 70ec947d
     w = cp.Variable(n_assets)
     c = cp.Variable()
     objective = mu @ w
@@ -28,12 +20,7 @@
     chol = np.linalg.cholesky(Sigma)
     constraints = [
         cp.sum(w) + c == 1,
-<<<<<<< HEAD
-        # cp.quad_form(w, Sigma, assume_PSD=True) <= inputs.risk_target ** 2
-        cp.norm2(chol @ w) <= inputs.risk_target,  # faster in my experience
-=======
-        cp.quad_form(w, Sigma, assume_PSD=True) <= inputs.risk_target**2,
->>>>>>> 70ec947d
+        cp.norm2(chol @ w) <= inputs.risk_target,
     ]
     problem = cp.Problem(cp.Maximize(objective), constraints)
     problem.solve(get_solver())
@@ -44,13 +31,9 @@
 def long_only_markowitz(inputs: OptimizationInput) -> np.ndarray:
     """Compute the long-only Markowitz portfolio weights."""
     n_assets = inputs.prices.shape[1]
-    # mu, Sigma = ewma_mean_covariance(inputs.prices)
-
-<<<<<<< HEAD
+
     mu, Sigma = inputs.mean.values, inputs.covariance.values
 
-=======
->>>>>>> 70ec947d
     w = cp.Variable(n_assets, nonneg=True)
     c = cp.Variable(nonneg=True)
     objective = mu @ w
@@ -72,33 +55,6 @@
     return w, c
 
 
-<<<<<<< HEAD
-# def prepare_data(
-#
-# prices: pd.DataFrame, spread:
-#  pd.DataFrame, volume: pd.DataFrame, quantities: np.ndarray, cash: float
-#     ) -> Data:
-#     n_assets = prices.shape[1]
-#     latest_prices = prices.iloc[-1]
-#     portfolio_value = cash + quantities @ latest_prices
-
-#     mu, Sigma = ewma_mean_covariance(prices)
-
-#     return Data(
-#         w_prev = quantities * latest_prices / portfolio_value,
-#         c_prev = cash / portfolio_value,
-#         idio_mean = mu,
-#         factor_mean = np.zeros(n_assets),
-#         risk_free = 0,
-#         factor_covariance_chol = np.linalg.cholesky(Sigma),
-#         idio_volas = np.sqrt(np.diag(Sigma)),
-#         F = np.eye(n_assets),
-#         kappa_short = np.zeros(n_assets),
-#         kappa_borrow = 0.0,
-#         kappa_spread = np.zeros(n_assets),
-#         kappa_impact = np.zeros(n_assets),
-#     )
-=======
 def ewma_mean_covariance(
     prices: pd.DataFrame, lamb: float = 0.94
 ) -> tuple[np.ndarray, np.ndarray]:
@@ -137,7 +93,6 @@
         kappa_spread=np.zeros(n_assets),
         kappa_impact=np.zeros(n_assets),
     )
->>>>>>> 70ec947d
 
 
 def get_parameters(data, risk_target):
