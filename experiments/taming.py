import numpy as np
import pandas as pd
import cvxpy as cp
<<<<<<< HEAD
from backtest import BacktestResult, OptimizationInput, run_backtest
from markowitz import Data, Parameters, markowitz_hard
=======
>>>>>>> c5a986cd

from experiments.backtest import BacktestResult, OptimizationInput, run_backtest
from experiments.markowitz import Data, Parameters, markowitz
from experiments.utils import get_solver


def basic_markowitz(inputs: OptimizationInput) -> tuple[np.ndarray, float, cp.Problem]:
    """Compute the basic Markowitz portfolio weights."""

    w = cp.Variable(inputs.n_assets)
    c = cp.Variable()
    objective = inputs.mean.values @ w

    constraints = [
        cp.sum(w) + c == 1,
        cp.norm2(inputs.chol.T @ w) <= inputs.risk_target,
    ]

    problem = cp.Problem(cp.Maximize(objective), constraints)
    problem.solve(get_solver())
    assert problem.status in {cp.OPTIMAL, cp.OPTIMAL_INACCURATE}, problem.status
    return w.value, c.value, problem


def equal_weights(inputs: OptimizationInput) -> tuple[np.ndarray, float, cp.Problem]:
    """Compute the equal weights portfolio."""
    n_assets = inputs.prices.shape[1]
    w = np.ones(n_assets) / (n_assets + 1)
    c = 1 / (n_assets + 1)
    return w, c, None


def weight_limits_markowitz(
    inputs: OptimizationInput,
) -> tuple[np.ndarray, float, cp.Problem]:
    lb = np.ones(inputs.n_assets) * (-0.05)
    ub = np.ones(inputs.n_assets) * 0.1

    data, param = get_basic_data_and_parameters(inputs)

    param.w_min = lb
    param.w_max = ub
    param.c_min = -0.05
    param.c_max = 1.0
    param.risk_target = inputs.risk_target
<<<<<<< HEAD
    param.gamma_risk = 5.0
    return markowitz_hard(data, param)
=======
    return markowitz(data, param)
>>>>>>> c5a986cd


def leverage_limit_markowitz(
    inputs: OptimizationInput,
) -> tuple[np.ndarray, float, cp.Problem]:
    data, param = get_basic_data_and_parameters(inputs)

<<<<<<< HEAD
    param.L_max = 1.6
    return markowitz_hard(data, param)
=======
    param.L_tar = 1.6
    return markowitz(data, param)
>>>>>>> c5a986cd


def turnover_limit_markowitz(
    inputs: OptimizationInput,
) -> tuple[np.ndarray, float, cp.Problem]:
    data, param = get_basic_data_and_parameters(inputs)

<<<<<<< HEAD
    param.T_max = 50 / 252  # Maximum TO per year
    return markowitz_hard(data, param)
=======
    param.T_tar = 50 / 252  # Maximum TO per year
    return markowitz(data, param)
>>>>>>> c5a986cd


def robust_markowitz(inputs: OptimizationInput) -> tuple[np.ndarray, float, cp.Problem]:
    data, param = get_basic_data_and_parameters(inputs)
    param.rho_mean = np.percentile(np.abs(inputs.mean.values), 20, axis=0) * np.ones(
        inputs.n_assets
    )
    param.rho_covariance = 0.02
    return markowitz_hard(data, param)


def get_basic_data_and_parameters(
    inputs: OptimizationInput,
) -> tuple[Data, Parameters]:
    n_assets = inputs.n_assets
    latest_prices = inputs.prices.iloc[-1]
    portfolio_value = inputs.cash + inputs.quantities @ latest_prices

<<<<<<< HEAD
    # The risk constraint is soft.
    # For each percentage point of risk, we need to compensate with
    # 5 percentage points of return.
    gamma_risk = 5.0  # TODO: don't think this is needed anymore

=======
>>>>>>> c5a986cd
    data = Data(
        w_prev=(inputs.quantities * latest_prices / portfolio_value).values,
        idio_mean=np.zeros(n_assets),
        factor_mean=inputs.mean.values,
        risk_free=0,
        factor_covariance_chol=inputs.chol,
        idio_volas=np.zeros(n_assets),
        F=np.eye(n_assets),
        kappa_short=np.zeros(n_assets),
        kappa_borrow=0.0,
        kappa_spread=np.zeros(n_assets),
        kappa_impact=np.zeros(n_assets),
    )
    param = Parameters(
        w_min=-np.ones(data.n_assets) * 1e3,
        w_max=np.ones(data.n_assets) * 1e3,
        c_min=-1e3,
        c_max=1e3,
        z_min=-np.ones(data.n_assets) * 1e3,
        z_max=np.ones(data.n_assets) * 1e3,
        T_tar=1e3,
        L_tar=1e3,
        rho_mean=np.zeros(data.n_assets),
        rho_covariance=0.0,
        gamma_hold=0.0,
        gamma_trade=0.0,
        gamma_turn=0.0,
        gamma_risk=0.0,
        risk_target=inputs.risk_target,
        risk_max=1e3,
        gamma_leverage=0.0,
        T_target=0.0,
        L_target=0.0,
    )

    return data, param


def main(from_checkpoint: bool = False) -> None:
    annualized_target = 0.10

    if not from_checkpoint:
        run_all_strategies(annualized_target)

    equal_weights_results = BacktestResult.load("checkpoints/equal_weights.pickle")

    basic_result = BacktestResult.load(f"checkpoints/basic_{annualized_target}.pickle")

    weight_limited_result = BacktestResult.load(
        f"checkpoints/weight_limited_{annualized_target}.pickle"
    )

    leverage_limit_result = BacktestResult.load(
        f"checkpoints/leverage_limit_{annualized_target}.pickle"
    )

    turnover_limit_result = BacktestResult.load(
        f"checkpoints/turnover_limit_{annualized_target}.pickle"
    )

    robust_result = BacktestResult.load(
        f"checkpoints/robust_{annualized_target}.pickle"
    )

    generate_table(
        equal_weights_results,
        basic_result,
        weight_limited_result,
        leverage_limit_result,
        turnover_limit_result,
        robust_result,
    )

    generate_per_year_tables(
        equal_weights_results,
        basic_result,
        weight_limited_result,
        leverage_limit_result,
        turnover_limit_result,
        robust_result,
    )


def run_all_strategies(annualized_target: float) -> None:
    equal_weights_results = run_backtest(equal_weights, 0.0, verbose=True)
    equal_weights_results.save("checkpoints/equal_weights.pickle")

    adjustment_factor = np.sqrt(equal_weights_results.periods_per_year)
    sigma_target = annualized_target / adjustment_factor

    print("Running basic Markowitz")
    basic_result = run_backtest(basic_markowitz, sigma_target, verbose=True)
    basic_result.save(f"checkpoints/basic_{annualized_target}.pickle")

    print("Running weight-limited Markowitz")
    weight_limited_result = run_backtest(
        weight_limits_markowitz, sigma_target, verbose=True
    )
    weight_limited_result.save(f"checkpoints/weight_limited_{annualized_target}.pickle")

    print("Running leverage limit Markowitz")
    leverage_limit_result = run_backtest(
        leverage_limit_markowitz, sigma_target, verbose=True
    )
    leverage_limit_result.save(f"checkpoints/leverage_limit_{annualized_target}.pickle")

    print("Running turnover limit Markowitz")
    turnover_limit_result = run_backtest(
        turnover_limit_markowitz, sigma_target, verbose=True
    )
    turnover_limit_result.save(f"checkpoints/turnover_limit_{annualized_target}.pickle")

    print("Running robust Markowitz")
    robust_result = run_backtest(robust_markowitz, sigma_target, verbose=True)
    robust_result.save(f"checkpoints/robust_{annualized_target}.pickle")


def generate_table(
    equal_weights_results: BacktestResult,
    basic_results: BacktestResult,
    weight_limited_result: BacktestResult,
    leverage_limit_result: BacktestResult,
    turnover_limit_result: BacktestResult,
    robust_result: BacktestResult,
) -> None:
    # Table 1
    df = pd.DataFrame(
        index=[
            "Equal weight",
            "Basic Markowitz",
            "Weight-limited",
            "Leverage-limited",
            "Turnover-limited",
            "Robust",
        ],
        columns=[
            "Mean return",
            "Volatility",
            "Sharpe",
            "Turnover",
            "Leverage",
            "Drawdown",
        ],
    )
    strategies = [
        equal_weights_results,
        basic_results,
        weight_limited_result,
        leverage_limit_result,
        turnover_limit_result,
        robust_result,
    ]

    df["Mean return"] = [result.mean_return for result in strategies]
    df["Volatility"] = [result.volatility for result in strategies]
    df["Sharpe"] = [result.sharpe for result in strategies]
    df["Turnover"] = [result.turnover for result in strategies]
    df["Leverage"] = [result.max_leverage for result in strategies]
    df["Drawdown"] = [result.max_drawdown for result in strategies]

    formatters = {
        "Mean return": lambda x: rf"{100 * x:.1f}\%",
        "Volatility": lambda x: rf"{100 * x:.1f}\%",
        "Sharpe": lambda x: f"{x:.2f}",
        "Turnover": lambda x: f"{x:.1f}",
        "Leverage": lambda x: f"{x:.1f}",
        "Drawdown": lambda x: rf"{-100 * x:.1f}\%",
    }

    print(
        df.to_latex(
            formatters=formatters,
        )
    )


def generate_per_year_tables(
    equal_weights_results: BacktestResult,
    basic_results: BacktestResult,
    weight_limited_result: BacktestResult,
    leverage_limit_result: BacktestResult,
    turnover_limit_result: BacktestResult,
    robust_result: BacktestResult,
) -> None:
    # TODO: DRY

    years = sorted(equal_weights_results.history.year.unique())

    equal_subs = []
    basic_subs = []
    weight_limited_subs = []
    leverage_limit_subs = []
    turnover_limit_subs = []
    robust_subs = []

    for year in years:
        sub_index = equal_weights_results.history.year == year

        equal_subs.append(get_sub_result(equal_weights_results, sub_index))
        basic_subs.append(get_sub_result(basic_results, sub_index))
        weight_limited_subs.append(get_sub_result(weight_limited_result, sub_index))
        leverage_limit_subs.append(get_sub_result(leverage_limit_result, sub_index))
        turnover_limit_subs.append(get_sub_result(turnover_limit_result, sub_index))
        robust_subs.append(get_sub_result(robust_result, sub_index))

    mean_df = pd.concat(
        [
            pd.Series(
                [result.mean_return for result in equal_subs], index=years, name="Equal"
            ),
            pd.Series(
                [result.mean_return for result in basic_subs], index=years, name="Basic"
            ),
            pd.Series(
                [result.mean_return for result in weight_limited_subs],
                index=years,
                name="Weight-limited",
            ),
            pd.Series(
                [result.mean_return for result in leverage_limit_subs],
                index=years,
                name="Leverage-limited",
            ),
            pd.Series(
                [result.mean_return for result in turnover_limit_subs],
                index=years,
                name="Turnover-limited",
            ),
            pd.Series(
                [result.mean_return for result in robust_subs],
                index=years,
                name="Robust",
            ),
        ],
        axis=1,
    )

    print(mean_df.to_latex(float_format=lambda x: rf"{100 * x:.1f}\%"))

    volatility_df = pd.concat(
        [
            pd.Series(
                [result.volatility for result in equal_subs], index=years, name="Equal"
            ),
            pd.Series(
                [result.volatility for result in basic_subs], index=years, name="Basic"
            ),
            pd.Series(
                [result.volatility for result in weight_limited_subs],
                index=years,
                name="Weight-limited",
            ),
            pd.Series(
                [result.volatility for result in leverage_limit_subs],
                index=years,
                name="Leverage-limited",
            ),
            pd.Series(
                [result.volatility for result in turnover_limit_subs],
                index=years,
                name="Turnover-limited",
            ),
            pd.Series(
                [result.volatility for result in robust_subs],
                index=years,
                name="Robust",
            ),
        ],
        axis=1,
    )

    print(volatility_df.to_latex(float_format=lambda x: rf"{100 * x:.1f}\%"))

    sharpe_df = pd.concat(
        [
            pd.Series(
                [result.sharpe for result in equal_subs], index=years, name="Equal"
            ),
            pd.Series(
                [result.sharpe for result in basic_subs], index=years, name="Basic"
            ),
            pd.Series(
                [result.sharpe for result in weight_limited_subs],
                index=years,
                name="Weight-limited",
            ),
            pd.Series(
                [result.sharpe for result in leverage_limit_subs],
                index=years,
                name="Leverage-limited",
            ),
            pd.Series(
                [result.sharpe for result in turnover_limit_subs],
                index=years,
                name="Turnover-limited",
            ),
            pd.Series(
                [result.sharpe for result in robust_subs], index=years, name="Robust"
            ),
        ],
        axis=1,
    )

    print(sharpe_df.to_latex(float_format=lambda x: f"{x:.2f}"))

    turnover_df = pd.concat(
        [
            pd.Series(
                [result.turnover for result in equal_subs], index=years, name="Equal"
            ),
            pd.Series(
                [result.turnover for result in basic_subs], index=years, name="Basic"
            ),
            pd.Series(
                [result.turnover for result in weight_limited_subs],
                index=years,
                name="Weight-limited",
            ),
            pd.Series(
                [result.turnover for result in leverage_limit_subs],
                index=years,
                name="Leverage-limited",
            ),
            pd.Series(
                [result.turnover for result in turnover_limit_subs],
                index=years,
                name="Turnover-limited",
            ),
            pd.Series(
                [result.turnover for result in robust_subs], index=years, name="Robust"
            ),
        ],
        axis=1,
    )

    print(turnover_df.to_latex(float_format=lambda x: f"{x:.1f}"))

    leverage_df = pd.concat(
        [
            pd.Series(
                [result.max_leverage for result in equal_subs],
                index=years,
                name="Equal",
            ),
            pd.Series(
                [result.max_leverage for result in basic_subs],
                index=years,
                name="Basic",
            ),
            pd.Series(
                [result.max_leverage for result in weight_limited_subs],
                index=years,
                name="Weight-limited",
            ),
            pd.Series(
                [result.max_leverage for result in leverage_limit_subs],
                index=years,
                name="Leverage-limited",
            ),
            pd.Series(
                [result.max_leverage for result in turnover_limit_subs],
                index=years,
                name="Turnover-limited",
            ),
            pd.Series(
                [result.max_leverage for result in robust_subs],
                index=years,
                name="Robust",
            ),
        ],
        axis=1,
    )

    print(leverage_df.to_latex(float_format=lambda x: f"{x:.1f}"))

    drawdown_df = pd.concat(
        [
            pd.Series(
                [result.max_drawdown for result in equal_subs],
                index=years,
                name="Equal",
            ),
            pd.Series(
                [result.max_drawdown for result in basic_subs],
                index=years,
                name="Basic",
            ),
            pd.Series(
                [result.max_drawdown for result in weight_limited_subs],
                index=years,
                name="Weight-limited",
            ),
            pd.Series(
                [result.max_drawdown for result in leverage_limit_subs],
                index=years,
                name="Leverage-limited",
            ),
            pd.Series(
                [result.max_drawdown for result in turnover_limit_subs],
                index=years,
                name="Turnover-limited",
            ),
            pd.Series(
                [result.max_drawdown for result in robust_subs],
                index=years,
                name="Robust",
            ),
        ],
        axis=1,
    )

    print(drawdown_df.to_latex(float_format=lambda x: rf"{-100 * x:.1f}\%"))


def get_sub_result(result: BacktestResult, sub_index: pd.Series) -> BacktestResult:
    return BacktestResult(
        cash=result.cash.loc[sub_index],
        quantities=result.quantities.loc[sub_index],
        risk_target=result.risk_target,
        timings=None,
    )


if __name__ == "__main__":
    main()<|MERGE_RESOLUTION|>--- conflicted
+++ resolved
@@ -1,11 +1,6 @@
 import numpy as np
 import pandas as pd
 import cvxpy as cp
-<<<<<<< HEAD
-from backtest import BacktestResult, OptimizationInput, run_backtest
-from markowitz import Data, Parameters, markowitz_hard
-=======
->>>>>>> c5a986cd
 
 from experiments.backtest import BacktestResult, OptimizationInput, run_backtest
 from experiments.markowitz import Data, Parameters, markowitz
@@ -51,12 +46,7 @@
     param.c_min = -0.05
     param.c_max = 1.0
     param.risk_target = inputs.risk_target
-<<<<<<< HEAD
-    param.gamma_risk = 5.0
-    return markowitz_hard(data, param)
-=======
     return markowitz(data, param)
->>>>>>> c5a986cd
 
 
 def leverage_limit_markowitz(
@@ -64,13 +54,8 @@
 ) -> tuple[np.ndarray, float, cp.Problem]:
     data, param = get_basic_data_and_parameters(inputs)
 
-<<<<<<< HEAD
-    param.L_max = 1.6
-    return markowitz_hard(data, param)
-=======
     param.L_tar = 1.6
     return markowitz(data, param)
->>>>>>> c5a986cd
 
 
 def turnover_limit_markowitz(
@@ -78,13 +63,8 @@
 ) -> tuple[np.ndarray, float, cp.Problem]:
     data, param = get_basic_data_and_parameters(inputs)
 
-<<<<<<< HEAD
-    param.T_max = 50 / 252  # Maximum TO per year
-    return markowitz_hard(data, param)
-=======
     param.T_tar = 50 / 252  # Maximum TO per year
     return markowitz(data, param)
->>>>>>> c5a986cd
 
 
 def robust_markowitz(inputs: OptimizationInput) -> tuple[np.ndarray, float, cp.Problem]:
@@ -93,7 +73,7 @@
         inputs.n_assets
     )
     param.rho_covariance = 0.02
-    return markowitz_hard(data, param)
+    return markowitz(data, param)
 
 
 def get_basic_data_and_parameters(
@@ -103,14 +83,6 @@
     latest_prices = inputs.prices.iloc[-1]
     portfolio_value = inputs.cash + inputs.quantities @ latest_prices
 
-<<<<<<< HEAD
-    # The risk constraint is soft.
-    # For each percentage point of risk, we need to compensate with
-    # 5 percentage points of return.
-    gamma_risk = 5.0  # TODO: don't think this is needed anymore
-
-=======
->>>>>>> c5a986cd
     data = Data(
         w_prev=(inputs.quantities * latest_prices / portfolio_value).values,
         idio_mean=np.zeros(n_assets),
