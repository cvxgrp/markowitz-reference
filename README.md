<<<<<<< HEAD
# markowitz reference
=======
## Markowitz Reference Implementation
>>>>>>> 7242fcbd

This repository accompanies the paper \cite{X}. It contains a reference implementation of the Markowitz portfolio optimization problem and the data used in the paper.

<<<<<<< HEAD
Please start any experiment with

```bash
make install
```

to replicate the virtual environment we have defined in 'requirements.txt'.
=======
To replicate the results of the paper, install the dependencies in `requirements.txt` and run

```bash
python markowitz.py
```
>>>>>>> 7242fcbd
<|MERGE_RESOLUTION|>--- conflicted
+++ resolved
@@ -1,23 +1,13 @@
-<<<<<<< HEAD
-# markowitz reference
-=======
-## Markowitz Reference Implementation
->>>>>>> 7242fcbd
+# Markowitz Reference Implementation
 
-This repository accompanies the paper \cite{X}. It contains a reference implementation of the Markowitz portfolio optimization problem and the data used in the paper.
+This repository accompanies the paper \cite{X}.
+It contains a reference implementation of the
+Markowitz portfolio optimization problem and the data used in the paper.
 
-<<<<<<< HEAD
 Please start any experiment with
 
 ```bash
 make install
 ```
 
-to replicate the virtual environment we have defined in 'requirements.txt'.
-=======
-To replicate the results of the paper, install the dependencies in `requirements.txt` and run
-
-```bash
-python markowitz.py
-```
->>>>>>> 7242fcbd
+to replicate the virtual environment we have defined in 'requirements.txt'.