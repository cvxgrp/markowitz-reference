--- conflicted
+++ resolved
@@ -208,19 +208,12 @@
         risk_target = cp.Parameter(nonneg=True, name="risk_target")
 
         ### DPP enabling parameters
-<<<<<<< HEAD
         volas = cp.sqrt(
             cp.sum(
                 cp.power(
                     exposures @ factor_covariance_chol,2
                     ),
                       axis=1)) + idio_volas
-=======
-        volas = (
-            cp.sum(cp.power(exposures @ factor_covariance_chol, 1 / 2), axis=1)
-            + idio_volas
-        )
->>>>>>> 62402192
         # write vola nicer
 
         # vola = cp.CallbackParam(callback=lambda:
